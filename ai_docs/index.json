--- conflicted
+++ resolved
@@ -2877,11 +2877,7 @@
       "path": "video-production"
     }
   },
-<<<<<<< HEAD
-  "generated_at": "2025-09-24T21:24:02.729265",
-=======
   "generated_at": "2025-09-24T23:37:08.748480",
->>>>>>> cac60ce0
   "structure": {
     "_absolute_docs": {
       "files": [
