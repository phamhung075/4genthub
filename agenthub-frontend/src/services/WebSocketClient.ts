--- conflicted
+++ resolved
@@ -69,33 +69,6 @@
     }
 
     this.isConnecting = true;
-<<<<<<< HEAD
-
-    // Determine WebSocket URL based on environment
-    let wsUrl: string;
-
-    // First check if we're running from a production domain
-    const currentHost = window.location.hostname;
-    const isProduction = currentHost.includes('4genthub.com') || currentHost.includes('vercel.app');
-
-    if (import.meta.env.VITE_WS_URL) {
-      // Use explicit WebSocket URL from environment
-      wsUrl = `${import.meta.env.VITE_WS_URL}/ws/realtime?token=${this.token}`;
-    } else if (import.meta.env.VITE_BACKEND_URL) {
-      // Derive WebSocket URL from backend URL
-      const backendUrl = import.meta.env.VITE_BACKEND_URL;
-      const wsProtocol = backendUrl.startsWith('https') ? 'wss' : 'ws';
-      const wsHost = backendUrl.replace(/^https?:\/\//, '');
-      wsUrl = `${wsProtocol}://${wsHost}/ws/realtime?token=${this.token}`;
-    } else if (isProduction) {
-      // Auto-detect production environment
-      console.log('[WebSocket v2.0] 🌐 Production environment detected, using production backend');
-      wsUrl = `wss://api.4genthub.com/ws/realtime?token=${this.token}`;
-    } else {
-      // Fallback to localhost for development
-      wsUrl = `ws://localhost:8000/ws/realtime?token=${this.token}`;
-    }
-=======
     // Use environment variable without fallback - fail fast if not configured
     const wsBaseUrl = import.meta.env.VITE_WS_URL;
     if (!wsBaseUrl) {
@@ -106,7 +79,6 @@
     }
 
     const wsUrl = `${wsBaseUrl}/ws/realtime?token=${this.token}`;
->>>>>>> cac60ce0
 
     console.log('[WebSocket v2.0] 🔌 Connecting to:', wsUrl.replace(/token=[^&]+/, 'token=***'));
     console.log('[WebSocket v2.0] 🔑 Token length:', this.token ? this.token.length : 0);
