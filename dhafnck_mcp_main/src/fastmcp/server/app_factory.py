--- conflicted
+++ resolved
@@ -121,14 +121,11 @@
             app.include_router(auth_router)
             logger.info("✅ Auth routes registered at /api/auth")
 
-<<<<<<< HEAD
-            # Token management routes are now handled by /api/v2/tokens router
-=======
             # Register token management routes at /api/v2/tokens
             from fastmcp.server.routes.token_router import router as token_router
             app.include_router(token_router)
             logger.info("✅ Token management routes registered at /api/v2/tokens")
->>>>>>> 73bb30cb
+            # Token management routes are now handled by /api/v2/tokens router
 
             # Register API v2 routes
             try:
