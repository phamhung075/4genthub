"""
Authentication Endpoints for Keycloak/Supabase

This module provides authentication endpoints that handle login
with Keycloak or Supabase based on configuration.
"""

import os
import httpx
import logging
import time
import asyncio
from fastapi import APIRouter, HTTPException, Depends, Request
from fastapi.responses import JSONResponse
from pydantic import BaseModel, field_validator
from typing import Optional, Dict, Any, List
from sqlalchemy.orm import Session

logger = logging.getLogger(__name__)
router = APIRouter(prefix="/api/auth", tags=["authentication"])

# Get auth provider from environment
AUTH_PROVIDER = os.getenv("AUTH_PROVIDER", "keycloak").lower()
EMAIL_VERIFIED_AUTO = os.getenv("EMAIL_VERIFIED_AUTO", "false").lower() == "true"
KEYCLOAK_URL = os.getenv("KEYCLOAK_URL", "http://localhost:8080")
KEYCLOAK_REALM = os.getenv("KEYCLOAK_REALM", "dhafnck")
KEYCLOAK_CLIENT_ID = os.getenv("KEYCLOAK_CLIENT_ID", "dhafnck-client")
KEYCLOAK_CLIENT_SECRET = os.getenv("KEYCLOAK_CLIENT_SECRET", "")

class LoginRequest(BaseModel):
    email: str
    password: str

class LoginResponse(BaseModel):
    access_token: str
    token_type: str = "bearer"
    refresh_token: Optional[str] = None
    expires_in: Optional[int] = None
    user_id: Optional[str] = None
    email: Optional[str] = None

class RegisterRequest(BaseModel):
    email: str
    password: str
    username: Optional[str] = None
    
    @field_validator('password')
    @classmethod
    def validate_password(cls, v):
        """Validate password meets Keycloak policy requirements"""
        import re
        
        errors = []
        
        # Check all requirements and collect all errors
        if len(v) < 8:
            errors.append('at least 8 characters')
        if not re.search(r'[A-Z]', v):
            errors.append('at least 1 uppercase letter (A-Z)')
        if not re.search(r'[a-z]', v):
            errors.append('at least 1 lowercase letter (a-z)')
        if not re.search(r'\d', v):
            errors.append('at least 1 number (0-9)')
        if not re.search(r'[!@#$%^&*(),.?":{}|<>\-_+=\[\]\\/;`~]', v):
            errors.append('at least 1 special character (!@#$%^&*()-_+=)')
        
        if errors:
            # Create a detailed error message
            error_msg = f"Password does not meet requirements. It must contain: {', '.join(errors)}. "
            error_msg += f"Your password has {len(v)} characters."
            
            # Add helpful example
            if len(errors) == 1 and 'special character' in errors[0]:
                error_msg += " Try adding a special character like ! or @ to your password."
            elif len(errors) == 1 and 'uppercase' in errors[0]:
                error_msg += " Try capitalizing the first letter of your password."
            elif len(errors) > 1:
                error_msg += " Example of a valid password: Password123!"
            
            raise ValueError(error_msg)
        
        return v
    
    @field_validator('email')
    @classmethod
    def validate_email(cls, v):
        """Validate email format"""
        import re
        email_pattern = r'^[a-zA-Z0-9._%+-]+@[a-zA-Z0-9.-]+\.[a-zA-Z]{2,}$'
        if not re.match(email_pattern, v):
            raise ValueError('Please enter a valid email address (e.g., user@example.com)')
        return v.lower()  # Normalize email to lowercase
    
    @field_validator('username')
    @classmethod
    def validate_username(cls, v):
        """Validate username if provided"""
        if v:
            if len(v) < 3:
                raise ValueError('Username must be at least 3 characters long')
            if len(v) > 20:
                raise ValueError('Username must not exceed 20 characters')
            # Check for valid characters
            import re
            if not re.match(r'^[a-zA-Z0-9_-]+$', v):
                raise ValueError('Username can only contain letters, numbers, underscore (_) and hyphen (-)')
        return v

class RegisterResponse(BaseModel):
    success: bool = True
    user_id: str
    email: str
    username: Optional[str] = None
    message: str = "User registered successfully"
    message_type: str = "success"  # success, error, warning, info
    display_color: str = "green"  # green for success
    next_steps: Optional[List[str]] = None

async def get_keycloak_admin_token():
    """
    Get an admin access token for Keycloak management operations.
    """
    token_url = f"{KEYCLOAK_URL}/realms/{KEYCLOAK_REALM}/protocol/openid-connect/token"
    
    # Try client credentials first
    data = {
        "grant_type": "client_credentials",
        "client_id": KEYCLOAK_CLIENT_ID,
        "client_secret": KEYCLOAK_CLIENT_SECRET
    }
    
    try:
        async with httpx.AsyncClient(verify=False) as client:
            response = await client.post(
                token_url,
                data=data,
                headers={"Content-Type": "application/x-www-form-urlencoded"}
            )
            
            if response.status_code == 200:
                token_data = response.json()
                return token_data.get("access_token")
            
            # If client credentials fail, try admin username/password
            logger.warning("Client credentials failed, trying admin credentials")
            admin_data = {
                "grant_type": "password",
                "client_id": "admin-cli",
                "username": "admin",
                "password": os.getenv("KEYCLOAK_ADMIN_PASSWORD", "")  # Use environment variable
            }
            
            admin_response = await client.post(
                token_url.replace(f"/realms/{KEYCLOAK_REALM}", "/realms/master"),
                data=admin_data,
                headers={"Content-Type": "application/x-www-form-urlencoded"}
            )
            
            if admin_response.status_code == 200:
                token_data = admin_response.json()
                return token_data.get("access_token")
                
    except Exception as e:
        logger.error(f"Failed to get admin token: {e}")
    
    return None

@router.post("/register")
async def register(request: RegisterRequest):
    """
    Register endpoint that creates a new user in Keycloak.
    
    Returns detailed error messages to help users fix registration issues.
    """
    # Log registration attempt
    logger.info(f"Registration attempt for email: {request.email}, username: {request.username or 'not provided'}")
    if AUTH_PROVIDER == "keycloak":
        # Create user in Keycloak
        admin_url = f"{KEYCLOAK_URL}/admin/realms/{KEYCLOAK_REALM}/users"
        
        # First, get an admin token (you'll need admin credentials for this)
        # For now, we'll use the client credentials grant if the client has admin permissions
        token_url = f"{KEYCLOAK_URL}/realms/{KEYCLOAK_REALM}/protocol/openid-connect/token"
        
        try:
            # Get admin token using client credentials
            async with httpx.AsyncClient(verify=False) as client:
                # Try to get admin token
                token_response = await client.post(
                    token_url,
                    data={
                        "grant_type": "client_credentials",
                        "client_id": KEYCLOAK_CLIENT_ID,
                        "client_secret": KEYCLOAK_CLIENT_SECRET
                    },
                    headers={"Content-Type": "application/x-www-form-urlencoded"}
                )
                
                if token_response.status_code != 200:
                    # If client credentials don't work, try to use direct admin access
                    # This is a fallback for development/demo purposes
                    logger.warning(f"Client credentials failed: {token_response.status_code} - {token_response.text}")
                    
                    # For development, we can try to create user without admin token
                    # This will work if Keycloak allows public registration
                    if KEYCLOAK_CLIENT_SECRET:
                        # Try alternative: use password grant with admin user
                        admin_token_response = await client.post(
                            token_url,
                            data={
                                "grant_type": "password",
                                "client_id": KEYCLOAK_CLIENT_ID,
                                "client_secret": KEYCLOAK_CLIENT_SECRET,
                                "username": "admin",
                                "password": os.getenv("KEYCLOAK_ADMIN_PASSWORD", ""),
                                "scope": "openid"
                            },
                            headers={"Content-Type": "application/x-www-form-urlencoded"}
                        )
                        
                        if admin_token_response.status_code == 200:
                            admin_token = admin_token_response.json().get("access_token")
                        else:
                            logger.error(f"Admin login failed: {admin_token_response.status_code}")
                            raise HTTPException(
                                status_code=503,
                                detail="Registration service not available. Admin credentials may need to be configured."
                            )
                    else:
                        raise HTTPException(
                            status_code=503,
                            detail="Registration service not properly configured. Please contact administrator."
                        )
                else:
                    admin_token = token_response.json().get("access_token")
                
                admin_token = token_response.json().get("access_token")
                
                # Create the user
                user_data = {
                    "username": request.username or request.email,
                    "email": request.email,
                    "enabled": True,
                    "emailVerified": EMAIL_VERIFIED_AUTO,  # Configurable email verification
                    "credentials": [{
                        "type": "password",
                        "value": request.password,
                        "temporary": False
                    }]
                }
                
                # Add required actions if email verification is needed
                if not EMAIL_VERIFIED_AUTO:
                    user_data["requiredActions"] = ["VERIFY_EMAIL"]
                    logger.info(f"Email verification will be required for user: {request.email}")
                
                create_response = await client.post(
                    admin_url,
                    json=user_data,
                    headers={
                        "Authorization": f"Bearer {admin_token}",
                        "Content-Type": "application/json"
                    }
                )
                
                if create_response.status_code == 201:
                    # User created successfully in Keycloak!
                    logger.info(f"✅ User successfully registered in Keycloak: {request.email}")
                    
                    # Extract user ID from Location header
                    location = create_response.headers.get("Location", "")
                    user_id = location.split("/")[-1] if location else "new-user"
                    
                    # ✅ CRITICAL: Setup proper grants/roles for the user BEFORE login
                    if user_id and user_id != "new-user":
                        try:
                            await setup_user_roles(client, admin_token, user_id, request.email)
                            # Add a small delay to ensure Keycloak processes the changes
                            await asyncio.sleep(0.5)
                        except Exception as e:
                            logger.warning(f"Role setup failed for {request.email}: {e} - proceeding with login attempt")
                    
                    # Try to automatically log the user in after registration
                    auto_login_token = None
                    max_login_attempts = 3
                    login_attempt = 0
                    
                    while login_attempt < max_login_attempts and not auto_login_token:
                        try:
                            # Add delay between attempts
                            if login_attempt > 0:
                                await asyncio.sleep(1)
                            
                            # Attempt to get a token for the newly created user
                            login_response = await client.post(
                                token_url,
                                data={
                                    "grant_type": "password",
                                    "client_id": KEYCLOAK_CLIENT_ID,
                                    "client_secret": KEYCLOAK_CLIENT_SECRET if KEYCLOAK_CLIENT_SECRET else None,
                                    "username": request.email,
                                    "password": request.password,
                                    "scope": "openid"
                                },
                                headers={"Content-Type": "application/x-www-form-urlencoded"}
                            )
                        
                            if login_response.status_code == 200:
                                token_data = login_response.json()
                                auto_login_token = token_data.get("access_token")
                                logger.info(f"Auto-login successful for newly registered user: {request.email} (attempt {login_attempt + 1})")
                                break
                            elif login_response.status_code == 400:
                                error_detail = login_response.json().get("error_description", "")
                                if "Account is not fully set up" in error_detail:
                                    logger.info(f"Account not ready yet, attempt {login_attempt + 1}/{max_login_attempts}")
                                    login_attempt += 1
                                else:
                                    break
                            else:
                                break
                        except Exception as e:
                            logger.warning(f"Auto-login attempt {login_attempt + 1} failed: {e}")
                            login_attempt += 1
                    
                    if not auto_login_token:
                        logger.warning(f"Auto-login failed after {max_login_attempts} attempts for {request.email}")
                        # Not critical - user can still log in manually
                    
                    # Return detailed success response
                    if not EMAIL_VERIFIED_AUTO:
                        # Email verification is required
                        response = RegisterResponse(
                            success=True,
                            user_id=user_id,
                            email=request.email,
                            username=request.username or request.email,
                            message="📧 Account created! Please check your email to verify your account before logging in.",
                            message_type="warning",
                            display_color="yellow",
                            next_steps=[
                                "Check your email for the verification link",
                                "Click the verification link to activate your account",
                                "After verification, you can log in with your credentials"
                            ]
                        )
                    else:
                        # Email verification is auto-enabled
                        response = RegisterResponse(
                            success=True,
                            user_id=user_id,
                            email=request.email,
                            username=request.username or request.email,
                            message="🎉 SUCCESS: Your account has been created successfully!",
                            message_type="success",
                            display_color="green",
                            next_steps=[
                                "You can now log in with your email and password" if not auto_login_token else "You have been automatically logged in",
                                "Check your email for verification (if enabled)",
                                "Complete your profile settings"
                            ]
                        )
                    
                    # Add the auto-login token if we got one
                    if auto_login_token:
                        response_dict = response.dict()
                        response_dict["auto_login_token"] = auto_login_token
                        response_dict["message"] = "🎉 SUCCESS: Account created and you have been automatically logged in!"
                        response_dict["message_type"] = "success"
                        response_dict["display_color"] = "green"
                        return response_dict
                    
                    return response
                elif create_response.status_code == 409:
                    # User already exists - try to cleanup incomplete account
                    logger.info(f"User already exists, attempting cleanup for: {request.email}")
                    
                    cleanup_result = await cleanup_incomplete_account_internal(request.email)
                    
                    if cleanup_result.get("success") and cleanup_result.get("can_register"):
                        # Cleanup successful, retry registration
                        logger.info(f"Cleanup successful, retrying registration for: {request.email}")
                        
                        # Retry user creation after cleanup
                        retry_response = await client.post(
                            admin_url,
                            json=user_data,
                            headers={
                                "Authorization": f"Bearer {admin_token}",
                                "Content-Type": "application/json"
                            }
                        )
                        
                        if retry_response.status_code == 201:
                            logger.info(f"✅ Registration successful after cleanup: {request.email}")
                            
                            # Extract user ID from Location header
                            location = retry_response.headers.get("Location", "")
                            user_id = location.split("/")[-1] if location else "new-user"
                            
                            # ✅ CRITICAL: Setup proper grants/roles for the user BEFORE login
                            if user_id and user_id != "new-user":
                                try:
                                    await setup_user_roles(client, admin_token, user_id, request.email)
                                except Exception as e:
                                    logger.warning(f"Role setup failed for {request.email}: {e} - proceeding with login attempt")
                            
                            # Try auto-login after successful registration
                            auto_login_token = None
                            try:
                                login_response = await client.post(
                                    token_url,
                                    data={
                                        "grant_type": "password",
                                        "client_id": KEYCLOAK_CLIENT_ID,
                                        "client_secret": KEYCLOAK_CLIENT_SECRET if KEYCLOAK_CLIENT_SECRET else None,
                                        "username": request.email,
                                        "password": request.password,
                                        "scope": "openid"
                                    },
                                    headers={"Content-Type": "application/x-www-form-urlencoded"}
                                )
                                
                                if login_response.status_code == 200:
                                    token_data = login_response.json()
                                    auto_login_token = token_data.get("access_token")
                            except Exception as e:
                                logger.warning(f"Auto-login failed after cleanup registration: {e}")
                            
                            # Return success response
                            response = RegisterResponse(
                                success=True,
                                user_id=user_id,
                                email=request.email,
                                username=request.username or request.email,
                                message="🎉 SUCCESS: Account issue resolved and registration completed!",
                                message_type="success",
                                display_color="green",
                                next_steps=[
                                    "Previous account issue has been resolved",
                                    "You can now log in with your credentials" if not auto_login_token else "You have been automatically logged in",
                                    "Your account is fully set up and ready to use"
                                ]
                            )
                            
                            if auto_login_token:
                                response_dict = response.dict()
                                response_dict["auto_login_token"] = auto_login_token
                                response_dict["message"] = "🎉 SUCCESS: Account fixed and you're now logged in!"
                                return response_dict
                            
                            return response
                        else:
                            # Retry also failed
                            logger.error(f"Registration retry failed: {retry_response.status_code} - {retry_response.text}")
                            raise HTTPException(
                                status_code=409,
                                detail="Account exists but could not be fixed automatically. Please contact support."
                            )
                    else:
                        # Cleanup failed or account is complete
                        if "complete" in cleanup_result.get("message", "").lower():
                            raise HTTPException(
                                status_code=409,
                                detail="An account with this email already exists and appears to be set up correctly. Please try logging in instead."
                            )
                        else:
                            raise HTTPException(
                                status_code=409,
                                detail="An account with this email already exists but could not be automatically resolved. Please contact support or try a different email."
                            )
                elif create_response.status_code == 400:
                    # Parse Keycloak error response
                    try:
                        error_data = create_response.json()
                        error_msg = error_data.get("error_description", error_data.get("error", "Invalid input"))
                    except:
                        error_msg = create_response.text
                    
                    logger.error(f"Failed to create user: {create_response.status_code} - {error_msg}")
                    
                    # Create detailed error response
                    error_detail = {"error": "validation_failed"}
                    
                    # Check for password policy errors
                    if "password" in error_msg.lower():
                        requirements = []
                        if "special" in error_msg.lower():
                            requirements.append("at least 1 special character (!@#$%^&*())")
                        if "uppercase" in error_msg.lower():
                            requirements.append("at least 1 uppercase letter (A-Z)")
                        if "lowercase" in error_msg.lower():
                            requirements.append("at least 1 lowercase letter (a-z)")
                        if "digit" in error_msg.lower() or "number" in error_msg.lower():
                            requirements.append("at least 1 number (0-9)")
                        if "length" in error_msg.lower():
                            requirements.append("at least 8 characters")
                        
                        error_detail["message"] = "Password does not meet security requirements"
                        error_detail["requirements"] = requirements
                        error_detail["example"] = "Example: MyPassword123!"
                        error_detail["current_password_length"] = len(request.password)
                    elif "email" in error_msg.lower():
                        error_detail["message"] = "Invalid email address"
                        error_detail["suggestions"] = [
                            "Check for typos in the email address",
                            "Ensure email format is correct (user@domain.com)",
                            "Email may already be registered"
                        ]
                    elif "username" in error_msg.lower():
                        error_detail["message"] = "Invalid username"
                        error_detail["requirements"] = [
                            "3-20 characters long",
                            "Only letters, numbers, underscore (_) and hyphen (-)",
                            "Must be unique"
                        ]
                    else:
                        error_detail["message"] = error_msg
                        error_detail["suggestions"] = [
                            "Check all fields are filled correctly",
                            "Ensure password meets all requirements",
                            "Try a different username/email"
                        ]
                    
                    # For frontend compatibility, send error as string with structured info
                    if "password" in error_msg.lower() and requirements:
                        detail_msg = f"Password does not meet security requirements. Missing: {', '.join(requirements)}. Example: Password123!"
                    elif "email" in error_msg.lower():
                        detail_msg = "Invalid email address. Please check the format (user@domain.com)"
                    elif "username" in error_msg.lower():
                        detail_msg = "Invalid username. Use 3-20 characters, only letters, numbers, underscore and hyphen"
                    else:
                        detail_msg = error_msg
                    
                    raise HTTPException(status_code=400, detail=detail_msg)
                else:
                    logger.error(f"Failed to create user: {create_response.status_code} - {create_response.text}")
                    raise HTTPException(
                        status_code=create_response.status_code,
                        detail="Failed to register user"
                    )
                    
        except httpx.RequestError as e:
            logger.error(f"Failed to connect to Keycloak: {e}")
            raise HTTPException(
                status_code=503, 
                detail="Registration service is temporarily unavailable. Please try again in a few moments."
            )
        except ValueError as e:
            # This catches validation errors from Pydantic validators
            logger.warning(f"Validation error during registration: {str(e)}")
            # Return validation error as string for frontend
            raise HTTPException(status_code=422, detail=str(e))
    
    elif AUTH_PROVIDER == "supabase":
        # For Supabase, you would implement Supabase registration here
        raise HTTPException(
            status_code=501, 
            detail="Supabase registration is not yet implemented. Please contact administrator."
        )
    
    else:
        # Test mode - create a dummy user but still validate password
        import uuid
        logger.info(f"Test mode registration for {request.email}")
        
        # Even in test mode, ensure password meets requirements
        # The validator will have already run, so if we're here, it's valid
        
        user_id = str(uuid.uuid4())
        
        return RegisterResponse(
            success=True,
            user_id=user_id,
            email=request.email,
            username=request.username or request.email,
            message="✅ SUCCESS: Registration completed! (Test Mode)",
            message_type="success",
            display_color="green",
            next_steps=[
                "This is test mode - no real account was created",
                "Configure Keycloak for real registration",
                f"Test User ID: {user_id}"
            ]
        )

@router.post("/login")
async def login(request: LoginRequest):
    """
    Login endpoint that authenticates with Keycloak and returns tokens.
    """
    if AUTH_PROVIDER == "keycloak":
        # Authenticate with Keycloak using Resource Owner Password Credentials Grant
        token_url = f"{KEYCLOAK_URL}/realms/{KEYCLOAK_REALM}/protocol/openid-connect/token"
        
        # Prepare the request data
        data = {
            "grant_type": "password",
            "client_id": KEYCLOAK_CLIENT_ID,
            "username": request.email,
            "password": request.password,
            "scope": "openid"
        }
        
        # Add client secret if configured
        if KEYCLOAK_CLIENT_SECRET:
            data["client_secret"] = KEYCLOAK_CLIENT_SECRET
        
        try:
            # Log the authentication attempt
            logger.info(f"Attempting Keycloak login for user: {request.email}")
            logger.debug(f"Token URL: {token_url}")
            logger.debug(f"Client ID: {KEYCLOAK_CLIENT_ID}")
            logger.debug(f"Has client secret: {bool(KEYCLOAK_CLIENT_SECRET)}")
            
            async with httpx.AsyncClient(verify=False) as client:  # verify=False for self-signed certs
                response = await client.post(
                    token_url,
                    data=data,
                    headers={"Content-Type": "application/x-www-form-urlencoded"}
                )
                
                logger.debug(f"Keycloak response status: {response.status_code}")
                
                if response.status_code == 200:
                    token_data = response.json()
                    
                    # Parse the JWT to get user info (without validation, just for user_id)
                    import jwt
                    decoded = jwt.decode(token_data["access_token"], options={"verify_signature": False})
                    
                    return LoginResponse(
                        access_token=token_data["access_token"],
                        refresh_token=token_data.get("refresh_token"),
                        expires_in=token_data.get("expires_in"),
                        user_id=decoded.get("sub"),
                        email=decoded.get("email", request.email)
                    )
                elif response.status_code == 401:
                    error_details = response.text
                    logger.error(f"Keycloak authentication failed for {request.email}: {error_details}")
                    raise HTTPException(status_code=401, detail="Invalid credentials")
                elif response.status_code == 400:
                    # Handle bad request errors (like invalid scope)
                    try:
                        error_data = response.json()
                        error_msg = error_data.get("error_description", error_data.get("error", "Bad request"))
                    except:
                        error_msg = response.text
                    
                    logger.error(f"Keycloak login failed: {response.status_code} - {response.text}")
                    
                    # Check for different error types
                    if "invalid_grant" in str(error_msg).lower() and "not fully set up" in str(error_msg).lower():
                        # Account exists but needs completion - provide clear instructions
                        logger.warning(f"Account not fully set up for user: {request.email}")
                        raise HTTPException(
                            status_code=400,
                            detail="Your account is incomplete. Please try registering again with this email address. The system will handle any existing account issues automatically."
                        )
                    elif "invalid_scope" in str(error_msg).lower() or "scope" in str(error_msg).lower():
                        logger.info("Retrying login with minimal scope (openid only)")
                        # Try again with just openid scope
                        data["scope"] = "openid"
                        retry_response = await client.post(
                            token_url,
                            data=data,
                            headers={"Content-Type": "application/x-www-form-urlencoded"}
                        )
                        
                        if retry_response.status_code == 200:
                            token_data = retry_response.json()
                            
                            # Parse the JWT to get user info
                            import jwt
                            decoded = jwt.decode(token_data["access_token"], options={"verify_signature": False})
                            
                            return LoginResponse(
                                access_token=token_data["access_token"],
                                refresh_token=token_data.get("refresh_token"),
                                expires_in=token_data.get("expires_in"),
                                user_id=decoded.get("sub"),
                                email=decoded.get("email", request.email)
                            )
                        else:
                            raise HTTPException(status_code=401, detail="Invalid credentials")
                    elif "invalid_grant" in str(error_msg).lower():
                        # Generic invalid grant error
                        raise HTTPException(
                            status_code=401,
                            detail="Invalid email or password. Please check your credentials and try again."
                        )
                    else:
                        raise HTTPException(status_code=400, detail=f"Authentication failed: {error_msg}")
                else:
                    logger.error(f"Keycloak login failed: {response.status_code} - {response.text}")
                    raise HTTPException(status_code=response.status_code, detail="Authentication failed")
                    
        except httpx.RequestError as e:
            logger.error(f"Failed to connect to Keycloak: {e}")
            raise HTTPException(status_code=503, detail="Authentication service unavailable")
    
    elif AUTH_PROVIDER == "supabase":
        # For Supabase, you would implement Supabase authentication here
        # This is a placeholder
        raise HTTPException(status_code=501, detail="Supabase authentication not implemented")
    
    else:
        # Test mode - return a dummy token
        return LoginResponse(
            access_token="test-token-12345",
            user_id="test-user-001",
            email=request.email,
            expires_in=3600
        )

@router.post("/refresh")
async def refresh_token(request: Request):
    """
    Refresh access token using refresh token.
    Accepts refresh_token in JSON body.
    """
    # Handle JSON body
    try:
        body = await request.json()
        refresh_token = body.get("refresh_token")
        if not refresh_token:
            raise HTTPException(status_code=422, detail="refresh_token is required")
    except Exception as e:
        logger.error(f"Failed to parse request body: {e}")
        raise HTTPException(status_code=422, detail="Invalid request body")
    
    if AUTH_PROVIDER == "keycloak":
        token_url = f"{KEYCLOAK_URL}/realms/{KEYCLOAK_REALM}/protocol/openid-connect/token"
        
        data = {
            "grant_type": "refresh_token",
            "client_id": KEYCLOAK_CLIENT_ID,
            "refresh_token": refresh_token
        }
        
        if KEYCLOAK_CLIENT_SECRET:
            data["client_secret"] = KEYCLOAK_CLIENT_SECRET
        
        try:
            logger.info(f"Attempting to refresh token for client: {KEYCLOAK_CLIENT_ID}")
            logger.debug(f"Refresh token URL: {token_url}")
            
            async with httpx.AsyncClient(verify=False) as client:
                response = await client.post(
                    token_url,
                    data=data,
                    headers={"Content-Type": "application/x-www-form-urlencoded"}
                )
                
                logger.debug(f"Keycloak refresh response status: {response.status_code}")
                
                if response.status_code == 200:
                    token_data = response.json()
                    
                    # Parse the JWT to get user info (without validation, just for user_id)
                    import jwt
                    decoded = jwt.decode(token_data["access_token"], options={"verify_signature": False})
                    
                    return {
                        "access_token": token_data["access_token"],
                        "refresh_token": token_data.get("refresh_token", refresh_token),  # Return same refresh token if not provided
                        "expires_in": token_data.get("expires_in"),
                        "user_id": decoded.get("sub"),
                        "email": decoded.get("email")
                    }
                elif response.status_code == 400:
                    # Handle specific Keycloak errors
                    try:
                        error_data = response.json()
                        error_msg = error_data.get("error_description", error_data.get("error", ""))
                        logger.error(f"Keycloak refresh token failed: {error_msg}")
                        
                        if "invalid_grant" in str(error_msg).lower():
                            if "token is not active" in str(error_msg).lower() or "token expired" in str(error_msg).lower():
                                raise HTTPException(
                                    status_code=401, 
                                    detail="Refresh token has expired. Please log in again."
                                )
                            else:
                                raise HTTPException(
                                    status_code=401,
                                    detail="Invalid refresh token. Please log in again."
                                )
                        else:
                            raise HTTPException(status_code=401, detail=f"Token refresh failed: {error_msg}")
                    except:
                        logger.error(f"Keycloak refresh token failed with status {response.status_code}: {response.text}")
                        raise HTTPException(status_code=401, detail="Invalid refresh token")
                else:
                    logger.error(f"Unexpected response from Keycloak: {response.status_code} - {response.text}")
                    raise HTTPException(status_code=401, detail="Invalid refresh token")
                    
        except httpx.RequestError as e:
            logger.error(f"Failed to connect to Keycloak for token refresh: {e}")
            raise HTTPException(status_code=503, detail="Authentication service unavailable")
    
    elif AUTH_PROVIDER == "supabase":
        # For Supabase, implement refresh token logic here
        raise HTTPException(
            status_code=501, 
            detail="Supabase token refresh is not yet implemented"
        )
    
    else:
        # Test mode - return a dummy refreshed token
        logger.info("Test mode: Returning dummy refreshed token")
        return {
            "access_token": "test-refreshed-token-" + str(int(time.time())),
            "refresh_token": refresh_token,  # Return the same refresh token
            "expires_in": 3600,
            "user_id": "test-user-001",
            "email": "test@example.com"
        }

async def cleanup_incomplete_account_internal(email: str) -> dict:
    """
    Internal function to remove an incomplete account from Keycloak to allow re-registration.
    This is used internally when registration fails due to incomplete accounts.
    """
    if AUTH_PROVIDER == "keycloak":
        logger.info(f"Attempting to clean up incomplete account for: {email}")
        
        # Get admin token to manage users
        admin_token = await get_keycloak_admin_token()
        if not admin_token:
            return {"success": False, "message": "Unable to obtain admin access"}
        
        try:
            async with httpx.AsyncClient(verify=False) as client:
                # First, find the user by email
                users_url = f"{KEYCLOAK_URL}/admin/realms/{KEYCLOAK_REALM}/users"
                search_response = await client.get(
                    users_url,
                    params={"email": email, "exact": "true"},
                    headers={"Authorization": f"Bearer {admin_token}"}
                )
                
                if search_response.status_code == 200:
                    users = search_response.json()
                    if users and len(users) > 0:
                        user = users[0]
                        user_id = user.get("id")
                        
                        # STRICT CLEANUP CRITERIA - Only remove accounts that are clearly incomplete
                        # DO NOT remove users who are verified and have correct grants
                        email_verified = user.get("emailVerified", False)
                        account_enabled = user.get("enabled", True) 
                        required_actions = user.get("requiredActions", [])
                        
                        # Additional checks for account completeness
                        has_credentials = user.get("credentials", [])  # Check if user has set password
                        user_created_recently = False  # Could add timestamp check if needed
                        
                        # Log current account state for debugging
                        logger.info(f"Account analysis for {email}: verified={email_verified}, enabled={account_enabled}, required_actions={required_actions}, has_credentials={bool(has_credentials)}")
                        
                        # ONLY remove account if ALL of these problematic conditions are met:
                        # 1. Email is NOT verified AND
                        # 2. Account has required actions (like email verification) AND  
                        # 3. Account is disabled OR has no credentials set
                        should_cleanup = (
                            not email_verified and  # Email not verified
                            required_actions and    # Has pending required actions
                            (not account_enabled or not has_credentials)  # And either disabled or no password set
                        )
                        
                        if should_cleanup:
                            logger.warning(f"🗑️ CLEANUP JUSTIFIED: Account {email} is incomplete (unverified={not email_verified}, required_actions={required_actions}, enabled={account_enabled}, has_credentials={bool(has_credentials)})")
                            # Delete the incomplete user
                            delete_url = f"{users_url}/{user_id}"
                            delete_response = await client.delete(
                                delete_url,
                                headers={"Authorization": f"Bearer {admin_token}"}
                            )
                            
                            if delete_response.status_code == 204:
                                logger.info(f"Successfully cleaned up incomplete account: {email}")
                                return {
                                    "success": True,
                                    "message": "Incomplete account removed. Ready for registration.",
                                    "can_register": True
                                }
                            else:
                                logger.error(f"Failed to delete user: {delete_response.status_code}")
                                return {"success": False, "message": "Failed to clean up account"}
                        else:
                            # Account is verified and complete - DO NOT DELETE
                            logger.info(f"✅ ACCOUNT PROTECTED: {email} is verified and complete (verified={email_verified}, enabled={account_enabled}, no_required_actions={not bool(required_actions)}, has_credentials={bool(has_credentials)})")
                            return {
                                "success": False,
                                "message": "Account is verified and properly set up. Please use the login page instead.",
                                "can_register": False,
                                "reason": "account_complete_and_verified"
                            }
                    else:
                        return {
                            "success": False,
                            "message": "No account found with this email address.",
                            "can_register": True
                        }
                else:
                    return {"success": False, "message": "Failed to search for user"}
                    
        except httpx.RequestError as e:
            logger.error(f"Failed to connect to Keycloak: {e}")
            return {"success": False, "message": "Authentication service unavailable"}
    else:
        return {"success": False, "message": "Account cleanup not supported for this provider"}

async def setup_user_roles(client, admin_token: str, user_id: str, user_email: str):
    """
    Setup proper Keycloak roles/grants for a newly created user to prevent 'Account is not fully set up' errors.
    This function assigns essential realm roles that enable proper authentication.
    """
    logger.info(f"Setting up roles for user {user_email} (ID: {user_id})")
    
    # First, get the current user data to preserve username
    user_url = f"{KEYCLOAK_URL}/admin/realms/{KEYCLOAK_REALM}/users/{user_id}"
    try:
        user_response = await client.get(
            user_url,
            headers={"Authorization": f"Bearer {admin_token}"}
        )
        
        if user_response.status_code == 200:
            current_user = user_response.json()
            username = current_user.get("username", user_email)
            
            # Clear ALL required actions and set email verified if needed
            logger.info(f"Clearing required actions and setting up user {user_email}")
            
            update_data = {
                "username": username,
                "email": current_user.get("email", user_email),
                "enabled": True,
                "emailVerified": EMAIL_VERIFIED_AUTO,  # Set based on environment variable
                "requiredActions": [],  # CRITICAL: Clear ALL required actions
                "attributes": {
                    **current_user.get("attributes", {}),
                    "account_setup_complete": ["true"],
                    "email_verified_auto": [str(EMAIL_VERIFIED_AUTO).lower()],
                    "registration_complete": ["true"]
                }
            }
            
            update_response = await client.put(
                user_url,
                json=update_data,
                headers={
                    "Authorization": f"Bearer {admin_token}",
                    "Content-Type": "application/json"
                }
            )
            
            if update_response.status_code == 204:
                logger.info(f"✅ User setup completed: email_verified={EMAIL_VERIFIED_AUTO}, required_actions=cleared")
            else:
                logger.warning(f"Failed to update user setup: {update_response.status_code} - {update_response.text}")
                
    except Exception as e:
        logger.warning(f"Could not complete user setup: {e}")
    
    # Assign client-specific roles if the client has Authorization enabled
    try:
        # First find the mcp-api client ID
        clients_url = f"{KEYCLOAK_URL}/admin/realms/{KEYCLOAK_REALM}/clients"
        clients_response = await client.get(
            clients_url,
            headers={"Authorization": f"Bearer {admin_token}"},
            params={"clientId": KEYCLOAK_CLIENT_ID}
        )
        
        if clients_response.status_code == 200:
            clients = clients_response.json()
            if clients and len(clients) > 0:
                client_uuid = clients[0]["id"]
                logger.info(f"Found client {KEYCLOAK_CLIENT_ID} with UUID: {client_uuid}")
                
                # Get available client roles
                client_roles_url = f"{KEYCLOAK_URL}/admin/realms/{KEYCLOAK_REALM}/clients/{client_uuid}/roles"
                client_roles_response = await client.get(
                    client_roles_url,
                    headers={"Authorization": f"Bearer {admin_token}"}
                )
                
                if client_roles_response.status_code == 200:
                    client_roles = client_roles_response.json()
                    if client_roles:
                        logger.info(f"Found {len(client_roles)} client roles to assign")
                        # Assign all client roles to the user
                        user_client_roles_url = f"{KEYCLOAK_URL}/admin/realms/{KEYCLOAK_REALM}/users/{user_id}/role-mappings/clients/{client_uuid}"
                        assign_client_roles_response = await client.post(
                            user_client_roles_url,
                            json=client_roles,
                            headers={
                                "Authorization": f"Bearer {admin_token}",
                                "Content-Type": "application/json"
                            }
                        )
                        
                        if assign_client_roles_response.status_code == 204:
                            logger.info(f"✅ Successfully assigned client roles to user {user_email}")
                        else:
                            logger.warning(f"Could not assign client roles: {assign_client_roles_response.status_code}")
                    else:
                        logger.info("No client-specific roles found to assign")
                else:
                    logger.warning(f"Could not fetch client roles: {client_roles_response.status_code}")
            else:
                logger.warning(f"Client {KEYCLOAK_CLIENT_ID} not found")
        else:
            logger.warning(f"Could not fetch clients: {clients_response.status_code}")
            
    except Exception as e:
        logger.warning(f"Could not assign client roles: {e}")
    
    try:
        # Get available realm roles
        realm_roles_url = f"{KEYCLOAK_URL}/admin/realms/{KEYCLOAK_REALM}/roles"
        roles_response = await client.get(
            realm_roles_url,
            headers={"Authorization": f"Bearer {admin_token}"}
        )
        
        if roles_response.status_code != 200:
            logger.error(f"Failed to fetch realm roles: {roles_response.status_code}")
            return
        
        available_roles = roles_response.json()
        
        # Define required roles for proper account setup based on realm-config-keycloak.json
        required_roles = [
            "user",               # Standard user access role (from realm config)
            "offline_access",     # Required for refresh tokens  
            "uma_authorization"   # User Managed Access permissions
        ]
        
        # Find roles that exist in the realm
        roles_to_assign = []
        for role_name in required_roles:
            for role in available_roles:
                if role.get("name") == role_name:
                    roles_to_assign.append({
                        "id": role.get("id"),
                        "name": role.get("name"),
                        "description": role.get("description", "")
                    })
                    break
        
        if roles_to_assign:
            # Assign roles to the user
            user_roles_url = f"{KEYCLOAK_URL}/admin/realms/{KEYCLOAK_REALM}/users/{user_id}/role-mappings/realm"
            assign_response = await client.post(
                user_roles_url,
                json=roles_to_assign,
                headers={
                    "Authorization": f"Bearer {admin_token}",
                    "Content-Type": "application/json"
                }
            )
            
            if assign_response.status_code == 204:
                logger.info(f"✅ Successfully assigned {len(roles_to_assign)} roles to user {user_email}")
                for role in roles_to_assign:
                    logger.info(f"   - Assigned role: {role['name']}")
            else:
                logger.error(f"❌ Failed to assign roles: {assign_response.status_code} - {assign_response.text}")
        else:
            logger.warning(f"⚠️ No required roles found in realm {KEYCLOAK_REALM}")
            
    except Exception as e:
        logger.error(f"❌ Error setting up user roles for {user_email}: {e}")
        raise

@router.post("/logout")
async def logout(refresh_token: Optional[str] = None):
    """
    Logout endpoint that revokes tokens if supported.
    """
    if AUTH_PROVIDER == "keycloak" and refresh_token:
        logout_url = f"{KEYCLOAK_URL}/realms/{KEYCLOAK_REALM}/protocol/openid-connect/logout"
        
        data = {
            "client_id": KEYCLOAK_CLIENT_ID,
            "refresh_token": refresh_token
        }
        
        if KEYCLOAK_CLIENT_SECRET:
            data["client_secret"] = KEYCLOAK_CLIENT_SECRET
        
        try:
            async with httpx.AsyncClient(verify=False) as client:
                response = await client.post(
                    logout_url,
                    data=data,
                    headers={"Content-Type": "application/x-www-form-urlencoded"}
                )
                
                if response.status_code in [204, 200]:
                    return {"message": "Logged out successfully"}
                else:
                    logger.warning(f"Logout returned status {response.status_code}")
                    return {"message": "Logout completed"}
                    
        except httpx.RequestError as e:
            logger.error(f"Failed to logout: {e}")
            # Don't fail on logout errors
            return {"message": "Logout completed (local)"}
    
    return {"message": "Logged out successfully"}

@router.get("/provider")
async def get_auth_provider():
    """Get the current authentication provider configuration"""
    return {
        "provider": AUTH_PROVIDER,
        "keycloak_url": KEYCLOAK_URL if AUTH_PROVIDER == "keycloak" else None,
        "keycloak_realm": KEYCLOAK_REALM if AUTH_PROVIDER == "keycloak" else None,
        "keycloak_client_id": KEYCLOAK_CLIENT_ID if AUTH_PROVIDER == "keycloak" else None
    }

@router.post("/registration-success")
async def handle_registration_success(user_id: str, email: str):
    """
    Handle post-registration tasks and provide onboarding information.
    Called after successful registration to set up user profile, send welcome email, etc.
    """
    logger.info(f"🎆 Processing post-registration for user: {email} (ID: {user_id})")
    
    # Here you can add post-registration logic like:
    # - Creating user profile in your database
    # - Sending welcome email
    # - Setting up default preferences
    # - Adding to mailing lists
    # - Creating initial workspace/projects
    
    onboarding_info = {
        "success": True,
        "user_id": user_id,
        "email": email,
        "welcome_message": f"🎆 Welcome to MCP Platform, {email}!",
        "onboarding_steps": [
            {
                "step": 1,
                "title": "Verify Your Email",
                "description": "Check your inbox for a verification email",
                "status": "pending",
                "optional": False
            },
            {
                "step": 2,
                "title": "Complete Your Profile",
                "description": "Add your name, avatar, and preferences",
                "status": "pending",
                "optional": False
            },
            {
                "step": 3,
                "title": "Create Your First Project",
                "description": "Start by creating a new project or importing an existing one",
                "status": "pending",
                "optional": True
            },
            {
                "step": 4,
                "title": "Explore Features",
                "description": "Check out our documentation and tutorials",
                "status": "pending",
                "optional": True
            }
        ],
        "quick_links": [
            {"title": "Documentation", "url": "/ai_docs"},
            {"title": "Profile Settings", "url": "/settings/profile"},
            {"title": "Create Project", "url": "/projects/new"},
            {"title": "Support", "url": "/support"}
        ],
        "tips": [
            "Your password is securely encrypted and never stored in plain text",
            "Enable two-factor authentication for extra security",
            "You can change your email and username in profile settings",
            "Join our community forum to connect with other users"
        ]
    }
    
    # Log successful registration for analytics
    logger.info(f"✅ Registration complete for {email}. Onboarding information prepared.")

    return onboarding_info

@router.get("/verify")
async def verify_auth():
    """Verify that authentication endpoints are working"""
    return {"status": "ok", "provider": AUTH_PROVIDER}

@router.get("/password-requirements")
async def get_password_requirements():
    """Get password requirements for registration"""
    return {
        "requirements": [
            {"rule": "min_length", "value": 8, "description": "At least 8 characters"},
            {"rule": "uppercase", "value": 1, "description": "At least 1 uppercase letter (A-Z)"},
            {"rule": "lowercase", "value": 1, "description": "At least 1 lowercase letter (a-z)"},
            {"rule": "digits", "value": 1, "description": "At least 1 number (0-9)"},
            {"rule": "special", "value": 1, "description": "At least 1 special character (!@#$%^&*()-_+=)"}
        ],
        "example_passwords": [
            "Password123!",
            "SecurePass@2024",
            "MyP@ssw0rd"
        ],
        "tips": [
            "Use a mix of uppercase and lowercase letters",
            "Include numbers and special characters",
            "Avoid using personal information",
            "Make it memorable but hard to guess"
        ]
    }

@router.post("/validate-password")
async def validate_password(password: str):
    """Validate a password against requirements without registering"""
    import re
    
    issues = []
    suggestions = []
    
    # Check each requirement
    if len(password) < 8:
        issues.append("Too short - needs at least 8 characters")
        suggestions.append(f"Add {8 - len(password)} more characters")
    
    if not re.search(r'[A-Z]', password):
        issues.append("Missing uppercase letter")
        suggestions.append("Try capitalizing the first letter")
    
    if not re.search(r'[a-z]', password):
        issues.append("Missing lowercase letter")
        suggestions.append("Add some lowercase letters")
    
    if not re.search(r'\d', password):
        issues.append("Missing number")
        suggestions.append("Add a number like your birth year or favorite number")
    
    if not re.search(r'[!@#$%^&*(),.?":{}|<>\-_+=\[\]\\/;`~]', password):
        issues.append("Missing special character")
        suggestions.append("Add a special character like ! or @")
    
    # Check password strength
    strength = "weak"
    strength_score = 0
    
    if len(password) >= 8:
        strength_score += 1
    if len(password) >= 12:
        strength_score += 1
    if re.search(r'[A-Z]', password) and re.search(r'[a-z]', password):
        strength_score += 1
    if re.search(r'\d', password):
        strength_score += 1
    if re.search(r'[!@#$%^&*(),.?":{}|<>\-_+=\[\]\\/;`~]', password):
        strength_score += 1
    
    if strength_score >= 5:
        strength = "strong"
    elif strength_score >= 3:
        strength = "medium"
    
    return {
        "valid": len(issues) == 0,
        "strength": strength,
        "score": strength_score,
        "max_score": 5,
        "issues": issues,
        "suggestions": suggestions,
        "length": len(password),
        "has_uppercase": bool(re.search(r'[A-Z]', password)),
        "has_lowercase": bool(re.search(r'[a-z]', password)),
        "has_digits": bool(re.search(r'\d', password)),
        "has_special": bool(re.search(r'[!@#$%^&*(),.?":{}|<>\-_+=\[\]\\/;`~]', password))
    }

# ==================== TOKEN MANAGEMENT ENDPOINTS ====================
<<<<<<< HEAD
# All token management has been moved to dedicated router at /api/v2/tokens
# This prevents routing conflicts and maintains clean separation of concerns
logger.info("Token management is handled by dedicated token router at /api/v2/tokens")
=======
# All token management has been moved to dedicated router at /api/v2/tokens
>>>>>>> 73bb30cb
<|MERGE_RESOLUTION|>--- conflicted
+++ resolved
@@ -1287,10 +1287,4 @@
     }
 
 # ==================== TOKEN MANAGEMENT ENDPOINTS ====================
-<<<<<<< HEAD
-# All token management has been moved to dedicated router at /api/v2/tokens
-# This prevents routing conflicts and maintains clean separation of concerns
-logger.info("Token management is handled by dedicated token router at /api/v2/tokens")
-=======
-# All token management has been moved to dedicated router at /api/v2/tokens
->>>>>>> 73bb30cb
+# All token management has been moved to dedicated router at /api/v2/tokens